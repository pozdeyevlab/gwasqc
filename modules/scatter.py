"""Make plots for deciding qc cut-offs"""
from pathlib import Path

import defopt
import matplotlib.pyplot as plt
import polars as pl

# pylint: disable=C0301 # line too long
# pylint: disable=R0914 # Too many local variables
# pylint: disable=R0913 # Too many arguments
# pylint: disable=R0915 # Too many statements
# pylint: disable=C0121 # Comparison


def plot(
    *,
    file_path: Path,
    output_file: Path,
) -> None:
    """
    Helper for generating scatterplots for effect allele frequencies between reference and study variants

    :param file_path: Path to alignment results files
    :param output_file: Where plots will be written
    """
    # Columns to read from each file
    columns_to_read = [
        "Aligned_AF",
<<<<<<< HEAD
        "AF_gnomad",
        "palindromic_af_flag",
=======
        "AF",
>>>>>>> 34c5f818
        "gwas_is_palindromic",
        "FILTER",
        "Alignment_Method",
        "ABS_DIF_AF",
        "CHR",
        "POS",
        "REF",
        "ALT",
        "outlier_pval",
        "outlier_stdev",
        "mahalanobis",
        "GNOMAD_AN_Flag"
    ]

    # Read specific columns from all files into a single polars DF
    print(f"File used:{file_path}")
    combined_df = _read_specific_columns(file_path, columns_to_read)

    # Filter aligned variants for all possible qc values
    combined_df = combined_df.filter((pl.col("FILTER") == "PASS"))

    # Prepare data for palindromic and filter scatterplots
    ref_eaf_non_palindromic = combined_df.filter(
        pl.col("gwas_is_palindromic") == False
    )["AF_gnomad"]
    ref_eaf_palindromic = combined_df.filter(pl.col("gwas_is_palindromic") == True)[
        "AF_gnomad"
    ]
<<<<<<< HEAD
    ref_eaf_filtered = filtered_pl["AF_gnomad"]
    study_eaf_filtered = filtered_pl["Aligned_AF"]
=======
>>>>>>> 34c5f818

    # Set up scatterplot figure
    figure, axes = plt.subplots(nrows=3, ncols=2, figsize=(40, 40))

    # Palindromic vs Non-Palindromic
    alignment_methods = combined_df["Alignment_Method"].unique()
    palindrome = combined_df["gwas_is_palindromic"].unique()

    for alignment_method in alignment_methods:
        # Scatterplots
        axes[0, 0].scatter(
<<<<<<< HEAD
            combined_df.filter(
                (pl.col("Alignment_Method") == alignment_method)
                & (pl.col("gwas_is_palindromic") == False)
            )["AF_gnomad"],
            combined_df.filter(
                (pl.col("Alignment_Method") == alignment_method)
                & (pl.col("gwas_is_palindromic") == False)
            )["Aligned_AF"],
=======
            combined_df.filter((pl.col("Alignment_Method") == alignment_method))["AF"],
            combined_df.filter((pl.col("Alignment_Method") == alignment_method))[
                "Aligned_AF"
            ],
>>>>>>> 34c5f818
            label=alignment_method.replace("_", " "),
            s=10,
        )

    axes[0, 0].set_title(
        f"Alignment Methods Palindromic & Non-Palindromic\nN:{combined_df.shape[0]}",
        fontsize=20,
    )
    axes[0, 0].set_xlabel("gnomad EAF", fontsize=15)
    axes[0, 0].set_ylabel("study EAF", fontsize=15)
    axes[0, 0].legend(loc="upper right")

    # Palindromic vs Non-Palindromic
    for pal in palindrome:
        # Scatterplots
        axes[0, 1].scatter(
<<<<<<< HEAD
            combined_df.filter(
                (pl.col("Alignment_Method") == alignment_method)
                & (pl.col("gwas_is_palindromic") == True)
            )["AF_gnomad"],
            combined_df.filter(
                (pl.col("Alignment_Method") == alignment_method)
                & (pl.col("gwas_is_palindromic"))
                == True
            )["Aligned_AF"],
            label=alignment_method.replace("_", " "),
=======
            combined_df.filter((pl.col("gwas_is_palindromic") == pal))["AF"],
            combined_df.filter((pl.col("gwas_is_palindromic") == pal))["Aligned_AF"],
            label=pal,
>>>>>>> 34c5f818
            s=10,
        )

    axes[0, 1].set_title(
        f"Palindromic vs Non Palindromic\nN:{combined_df.shape[0]}", fontsize=20
    )
    axes[0, 1].set_xlabel("gnomad EAF", fontsize=15)
    axes[0, 1].set_ylabel("study EAF", fontsize=15)
    axes[0, 1].legend(loc="upper right")

    # AN gnomAD Filter
    axes[1, 0].scatter(
<<<<<<< HEAD
        combined_df.filter(pl.col("AN_Flag") == 0)["AF_gnomad"],
        combined_df.filter(pl.col("AN_Flag") == 0)["Aligned_AF"],
=======
        combined_df.filter(pl.col("GNOMAD_AN_Flag") == 0)["AF"],
        combined_df.filter(pl.col("GNOMAD_AN_Flag") == 0)["Aligned_AF"],
>>>>>>> 34c5f818
        label="AN >= .5(max(AN))",
        s=10,
    )
    axes[1, 0].scatter(
<<<<<<< HEAD
        combined_df.filter(pl.col("AN_Flag") == 1)["AF_gnomad"],
        combined_df.filter(pl.col("AN_Flag") == 1)["Aligned_AF"],
=======
        combined_df.filter(pl.col("GNOMAD_AN_Flag") == 1)["AF"],
        combined_df.filter(pl.col("GNOMAD_AN_Flag") == 1)["Aligned_AF"],
>>>>>>> 34c5f818
        label="AN < .5(max(AN))",
        s=10,
    )
    axes[1, 0].set_title(
        f"AN Filter Based On GnomAD Warning\nFlagged:{len(combined_df.filter(pl.col('GNOMAD_AN_Flag') == 1)['AF'])}",
        fontsize=20,
    )
    axes[1, 0].set_xlabel("gnomad EAF", fontsize=15)
    axes[1, 0].set_ylabel("study EAF", fontsize=15)
    axes[1, 0].legend(loc="upper right")

    # Mahalanobis Distance Outliers
    for out in ["Yes", "No"]:
        # Scatterplots
        axes[1, 1].scatter(
            combined_df.filter((pl.col("outlier_stdev") == out))["AF"],
            combined_df.filter((pl.col("outlier_stdev") == out))["Aligned_AF"],
            label=out,
            s=10,
        )

    axes[1, 1].set_title(
        f"Mahalanobis Outliers (Stdev Based)\nOutliers:{combined_df.filter(outlier_stdev='Yes').shape[0]}",
        fontsize=20,
    )
    axes[1, 1].set_xlabel("gnomad EAF", fontsize=15)
    axes[1, 1].set_ylabel("study EAF", fontsize=15)
    axes[1, 1].legend(loc="upper right")

    # Mahalanobis & An Flags
    axes[2, 0].scatter(
        combined_df.filter((pl.col("outlier_stdev") == out) & (pl.col("GNOMAD_AN_Flag") == 0))["AF"],
        combined_df.filter((pl.col("outlier_stdev") == out) & (pl.col("GNOMAD_AN_Flag") == 0))["Aligned_AF"],
        label=out,
        s=10,
    )

    axes[2, 0].set_title(
        f'Mahalanobis Outliers Removed\n& AN Flagged Variants Removed\nN Remaining:{combined_df.filter((pl.col("outlier_stdev") == out) & (pl.col("GNOMAD_AN_Flag") == 0)).shape[0]}',
        fontsize=20,
    )
    axes[2, 0].set_xlabel("gnomad EAF", fontsize=15)
    axes[2, 0].set_ylabel("study EAF", fontsize=15)
    axes[2, 0].legend(loc="upper right")

    # Histogram of AF differences
    axes[2, 1].hist(combined_df["mahalanobis"], bins=100, edgecolor="black")
    axes[2, 1].set_title(
        "Distribution of\nMahalanobis Distances",
        fontsize=20,
    )

<<<<<<< HEAD
    axes[2, 1].set_xlabel("Bins", fontsize=10)
    axes[2, 1].set_ylabel("Count", fontsize=10)

    # Broken down by bin cutoff palindromic and non-palindromic
    chunks = combined_df["af_chunks"].unique()
    for chunk in chunks:
        axes[3, 0].scatter(
            combined_df.filter(
                (pl.col("af_chunks") == chunk)
                & (pl.col("gwas_is_palindromic") == False)
            )["AF_gnomad"],
            combined_df.filter(
                (pl.col("af_chunks") == chunk)
                & (pl.col("gwas_is_palindromic") == False)
            )["Aligned_AF"],
            label=chunk,
            s=10,
        )

    axes[3, 0].set_title(
        f"Non-Palindromic AF Differences\nN:{len(ref_eaf_non_palindromic)}", fontsize=10
    )
    axes[3, 0].set_xlabel("gnomad EAF", fontsize=10)
    axes[3, 0].set_ylabel("study EAF", fontsize=10)
    axes[3, 0].legend(loc="upper right")

    for chunk in chunks:
        axes[3, 1].scatter(
            combined_df.filter(
                (pl.col("af_chunks") == chunk) & (pl.col("gwas_is_palindromic") == True)
            )["AF_gnomad"],
            combined_df.filter(
                (pl.col("af_chunks") == chunk) & (pl.col("gwas_is_palindromic") == True)
            )["Aligned_AF"],
            label=chunk,
            s=10,
        )

    axes[3, 1].set_title(
        f"Palindromic AF Differences\nN:{len(ref_eaf_palindromic)}", fontsize=10
    )
    axes[3, 1].set_xlabel("gnomad EAF", fontsize=10)
    axes[3, 1].set_ylabel("study EAF", fontsize=10)
    axes[3, 1].legend(loc="upper right")

=======
>>>>>>> 34c5f818
    figure.tight_layout()
    plt.savefig(
        output_file,
        format="png",
        dpi=300,
    )
    plt.clf()
    plt.close()


def _read_specific_columns(file, columns):
    df = pl.read_csv(file, columns=columns, separator="\t", dtypes={"CHR": str})
    return df


if __name__ == "__main__":
    defopt.run(plot)<|MERGE_RESOLUTION|>--- conflicted
+++ resolved
@@ -26,12 +26,8 @@
     # Columns to read from each file
     columns_to_read = [
         "Aligned_AF",
-<<<<<<< HEAD
         "AF_gnomad",
         "palindromic_af_flag",
-=======
-        "AF",
->>>>>>> 34c5f818
         "gwas_is_palindromic",
         "FILTER",
         "Alignment_Method",
@@ -60,11 +56,6 @@
     ref_eaf_palindromic = combined_df.filter(pl.col("gwas_is_palindromic") == True)[
         "AF_gnomad"
     ]
-<<<<<<< HEAD
-    ref_eaf_filtered = filtered_pl["AF_gnomad"]
-    study_eaf_filtered = filtered_pl["Aligned_AF"]
-=======
->>>>>>> 34c5f818
 
     # Set up scatterplot figure
     figure, axes = plt.subplots(nrows=3, ncols=2, figsize=(40, 40))
@@ -76,21 +67,10 @@
     for alignment_method in alignment_methods:
         # Scatterplots
         axes[0, 0].scatter(
-<<<<<<< HEAD
-            combined_df.filter(
-                (pl.col("Alignment_Method") == alignment_method)
-                & (pl.col("gwas_is_palindromic") == False)
-            )["AF_gnomad"],
-            combined_df.filter(
-                (pl.col("Alignment_Method") == alignment_method)
-                & (pl.col("gwas_is_palindromic") == False)
-            )["Aligned_AF"],
-=======
             combined_df.filter((pl.col("Alignment_Method") == alignment_method))["AF"],
             combined_df.filter((pl.col("Alignment_Method") == alignment_method))[
                 "Aligned_AF"
             ],
->>>>>>> 34c5f818
             label=alignment_method.replace("_", " "),
             s=10,
         )
@@ -107,22 +87,9 @@
     for pal in palindrome:
         # Scatterplots
         axes[0, 1].scatter(
-<<<<<<< HEAD
-            combined_df.filter(
-                (pl.col("Alignment_Method") == alignment_method)
-                & (pl.col("gwas_is_palindromic") == True)
-            )["AF_gnomad"],
-            combined_df.filter(
-                (pl.col("Alignment_Method") == alignment_method)
-                & (pl.col("gwas_is_palindromic"))
-                == True
-            )["Aligned_AF"],
-            label=alignment_method.replace("_", " "),
-=======
             combined_df.filter((pl.col("gwas_is_palindromic") == pal))["AF"],
             combined_df.filter((pl.col("gwas_is_palindromic") == pal))["Aligned_AF"],
             label=pal,
->>>>>>> 34c5f818
             s=10,
         )
 
@@ -135,24 +102,14 @@
 
     # AN gnomAD Filter
     axes[1, 0].scatter(
-<<<<<<< HEAD
-        combined_df.filter(pl.col("AN_Flag") == 0)["AF_gnomad"],
-        combined_df.filter(pl.col("AN_Flag") == 0)["Aligned_AF"],
-=======
         combined_df.filter(pl.col("GNOMAD_AN_Flag") == 0)["AF"],
         combined_df.filter(pl.col("GNOMAD_AN_Flag") == 0)["Aligned_AF"],
->>>>>>> 34c5f818
         label="AN >= .5(max(AN))",
         s=10,
     )
     axes[1, 0].scatter(
-<<<<<<< HEAD
-        combined_df.filter(pl.col("AN_Flag") == 1)["AF_gnomad"],
-        combined_df.filter(pl.col("AN_Flag") == 1)["Aligned_AF"],
-=======
         combined_df.filter(pl.col("GNOMAD_AN_Flag") == 1)["AF"],
         combined_df.filter(pl.col("GNOMAD_AN_Flag") == 1)["Aligned_AF"],
->>>>>>> 34c5f818
         label="AN < .5(max(AN))",
         s=10,
     )
@@ -204,55 +161,6 @@
         "Distribution of\nMahalanobis Distances",
         fontsize=20,
     )
-
-<<<<<<< HEAD
-    axes[2, 1].set_xlabel("Bins", fontsize=10)
-    axes[2, 1].set_ylabel("Count", fontsize=10)
-
-    # Broken down by bin cutoff palindromic and non-palindromic
-    chunks = combined_df["af_chunks"].unique()
-    for chunk in chunks:
-        axes[3, 0].scatter(
-            combined_df.filter(
-                (pl.col("af_chunks") == chunk)
-                & (pl.col("gwas_is_palindromic") == False)
-            )["AF_gnomad"],
-            combined_df.filter(
-                (pl.col("af_chunks") == chunk)
-                & (pl.col("gwas_is_palindromic") == False)
-            )["Aligned_AF"],
-            label=chunk,
-            s=10,
-        )
-
-    axes[3, 0].set_title(
-        f"Non-Palindromic AF Differences\nN:{len(ref_eaf_non_palindromic)}", fontsize=10
-    )
-    axes[3, 0].set_xlabel("gnomad EAF", fontsize=10)
-    axes[3, 0].set_ylabel("study EAF", fontsize=10)
-    axes[3, 0].legend(loc="upper right")
-
-    for chunk in chunks:
-        axes[3, 1].scatter(
-            combined_df.filter(
-                (pl.col("af_chunks") == chunk) & (pl.col("gwas_is_palindromic") == True)
-            )["AF_gnomad"],
-            combined_df.filter(
-                (pl.col("af_chunks") == chunk) & (pl.col("gwas_is_palindromic") == True)
-            )["Aligned_AF"],
-            label=chunk,
-            s=10,
-        )
-
-    axes[3, 1].set_title(
-        f"Palindromic AF Differences\nN:{len(ref_eaf_palindromic)}", fontsize=10
-    )
-    axes[3, 1].set_xlabel("gnomad EAF", fontsize=10)
-    axes[3, 1].set_ylabel("study EAF", fontsize=10)
-    axes[3, 1].legend(loc="upper right")
-
-=======
->>>>>>> 34c5f818
     figure.tight_layout()
     plt.savefig(
         output_file,
