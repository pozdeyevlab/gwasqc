--- conflicted
+++ resolved
@@ -119,12 +119,7 @@
     print(
         f"\nPalindromic Summary:\nTotal aligned palindromic variants: {sum(stacked_pl[col_map.palindromic_flag])}/{sum(gwas_pl[col_map.palindromic_flag])}\nTotal aligned palindromic varinats with method 'exact_match': {exact_align}\nTotal aligned palindromic varinats with method 'inverse_match': {inverse_align}\nTotal aligned palindromic varinats with allele frequencies between 0.4 and 0.6: {sum(stacked_pl[col_map.palindromic_af_flag])}"
     )
-
-<<<<<<< HEAD
-    # Write Abs(AF_study - AF_ref)
-    stacked_pl = stacked_pl.with_columns(
-        (abs(pl.col("AF_gnomad") - pl.col("Aligned_AF"))).alias("ABS_DIF_AF")
-=======
+  `
     # Calculate:
     # Absolute difference in AF
     # Fold change
@@ -190,7 +185,6 @@
     )
     print(
         f"Total aligned palindromic varinats with a fold change greater than 2 (gnomad_af/gwas_af): {fold_change_count}"
->>>>>>> 34c5f818
     )
     
     return stacked_pl
