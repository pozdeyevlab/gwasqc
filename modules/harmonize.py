"""
Harmonization module
This module does the following:
    1) Calls filter_gwas.filter_summary_stats() to read in the summary stat file as a polars df and apply qc filters
    2) Calls get_gnomad_ref.read_reference() to read in the gnomad reference file as a polars df searching for ancestry and sex specific data
    3) Removes variants that do not have a matching reference position, and writes variants to output
    4) Creates the following additional ID columns in the gwas summary df
        a) Flipped_Allele_ID = chr-pos-effect_allele-non_effect_allele
        b) Transcribed_ID = chr-pos-transcribed_non_effect-transcribed_effect
        c) Transcribed_Flipped_ID = chr-pos-transcribed_effect-transcribed_non_effect
    5) Call align_palindromic_variants.harmonize() and align_non_palindromic_variants.harmonize() respectively.
    6) If the gwas variant aligns via inverse match or transcribed flipped match then aligned beta becomes (-1 * original beta) and the aligned af becomes (1 - original af)
    7) Results are concatenated and written to <aligned/file_path>aligned_to_gnomad.tsv
    8) All unaligned variants are written to <aligned/file_path>un_aligned.tsv
"""

from datetime import datetime
from pathlib import Path
from typing import Optional, Union

import align_non_palindromic_variants
import align_palindromic_variants
import attr
import defopt
import filter_gwas
import get_gnomad_ref
import mahalanobis
import polars as pl

# pylint: disable=C0301 # line too long
# pylint: disable=R0914 # too many local variables
# pylint: disable=R0915 # Too many statements
# pylint: disable=R0913 # too many arguments
# pylint: disable=R0903 # too few public methods


@attr.s(frozen=False, auto_attribs=True, kw_only=True)
class AlignmentResults:
    """Class to represent the alignment outcome"""

    aligned_and_merged: Optional[pl.DataFrame]
    unaligned: pl.DataFrame


def harmonize(
    *,
    gwas_results: Path,
    gwas_software: str,
    output_file: Path,
    output_unaligned: Path,
    gnomad_ref_dir: Path,
    sex: str,
    ancestry: str,
    chromosome: Union[int, str],
    chrom_col: Optional[str],
    position: Optional[str],
    ea: Optional[str],
    non_ea: Optional[str],
    eaf: Optional[str],
    beta: Optional[str],
    pval: Optional[str],
    se: Optional[str],
    variant_id: str,
    output_no_position: str,
    impute: Optional[str] = None,
    n_case: Optional[str] = None,
    n_control: Optional[str] = None,
    n_total: Optional[str] = None,
) -> None:
    """
    :param gwas_results: Input path to regenie or saige summary stats
    :param gwas_software: Define if 'regenie' or 'saige' was used to generate summary stats
    :param output_file: Where plots will be written
    :param sex: Sex if any
    :param chromosome: The chromosome to align
    :param ancestry: Three letter ancestry code if any (EUR, FIN, AFR, etc)
    :param gnomad_ref_dir: Path to gnomAD reference files
    :param chrom: Column name of chromosome in summary stat
    :param position: Column name of genomic position in summary stat
    :param ea: Column name of effect allele in summary stat
    :param non_ea: Column name of non-effect allele in summary stat
    :param eaf: Column name of effect allele frequency in summary stat
    :param beta: Column name of beta in summary stat
    :param se: Column name of standard error in summary stat
    :param n_case: Column name of case N in summary stat
    :param n_control: Column name of control N in summary stat
    :param n_total: Column name of total N in summary stat
    :param impute: Column name of imputation value (if available) in summary stat
    :param pval: Column name of p-value in summary stat
    :param variant_id: Column name of variant id (if any, cannot be rsids) in summary stat
    :param output_unaligned: Path to file for unaligned variants

    """
    # Read in summary stats for specific chromosome
    start_original = datetime.now()
    gwas_results_class: filter_gwas.Results = filter_gwas.filter_summary_stats(
        gwas_results=gwas_results,
        gwas_software=gwas_software,
        chrom=chrom_col,
        position=position,
        ea=ea,
        non_ea=non_ea,
        eaf=eaf,
        beta=beta,
        pval=pval,
        se=se,
        variant_id=variant_id,
        chromosome=chromosome,
        impute=impute,
        n_case=n_case,
        n_control=n_control,
        n_total=n_total,
        unusable_path=Path(
            f'{output_no_position.replace("_no_position_in_gnomad", "_invalid_variants")}'
        ),
    )

    gwas_pl: pl.DataFrame = gwas_results_class.summary_stats
    col_map: filter_gwas.Columns = gwas_results_class.column_map

    print(f"\nStarting harmonization for chr{chromosome}:")

    # Based on chromosome, read in the corresponding gnomad reference and find appropriate AN and AF columns

    # EXCEED has 1-22 and 23 which is listed as 'X' when looking at the 'ID' col

    if chromosome == 23:
        chromosome = "X"
        gwas_pl = gwas_pl.with_columns(
            (pl.col(col_map.chrom).replace("23", "X")).alias(col_map.chrom)
        )
        gnomad_tsv = list(gnomad_ref_dir.glob(f"gnomad_*chr{chromosome}.tsv"))[0]
    else:
        gnomad_tsv = list(gnomad_ref_dir.glob(f"gnomad_*chr{chromosome}.tsv"))[0]

    total_variants = gwas_pl.shape[0]
    gnomad_pl: pl.DataFrame = get_gnomad_ref.read_reference(
        sex=sex,
        ancestry=ancestry,
        gnomad_tsv=gnomad_tsv,
        positions=list(set(gwas_pl[col_map.pos])),
    )

    # Find the number of non-existant positions
    dif = set(gwas_pl[col_map.pos]).difference(set(gnomad_pl["POS"]))

    # Write file of non matching positions
    _write_or_append_to_file(
        output_no_position, gwas_pl.filter(pl.col(col_map.pos).is_in(dif))
    )

    # Remove un-matched positions from gwas_df to reduce search space
    gwas_pl = gwas_pl.filter(~pl.col(col_map.pos).is_in(dif))

    # Number of varinats in gwas with matching position in gnomad
    chr_possible = gwas_pl.shape[0]
    print(
        f"Alignment:\n{chr_possible}/{total_variants} Variants in the gwas summary file {gwas_results} have matching positions in the reference file {gnomad_tsv}"
    )

    #################################### Start Alignment Logic #####################################
    # Find the number of non-palindromic inverse pairs in gnomad (chr10:100:A:G & chr10:100:G:A)
    palindromic_results: pl.DataFrame = align_palindromic_variants.harmonize(
        gnomad_pl=gnomad_pl,
        gwas_pl=gwas_pl.filter(pl.col(col_map.palindromic_flag) == 1),
        col_map=col_map,
    )

    non_palindromic_results: pl.DataFrame = align_non_palindromic_variants.harmonize(
        gnomad_pl=gnomad_pl,
        gwas_pl=gwas_pl.filter(pl.col(col_map.palindromic_flag) == 0),
        col_map=col_map,
    )

    stacked_pl = pl.concat(
        [palindromic_results, non_palindromic_results], how="diagonal"
    )

    # Re-order stacked_pl so that is is easier to read
    reorder = []
<<<<<<< HEAD
    first = ['CHR', 'POS', 'REF', 'ALT', 'AF_gnomad', col_map.eaf, 'Aligned_AF', 'Aligned_Beta', 'Alignment_Method']
=======
    first = [
        "CHR",
        "POS",
        "REF",
        "ALT",
        "AF",
        col_map.eaf,
        "Aligned_AF",
        "Aligned_Beta",
        "Alignment_Method",
    ]
>>>>>>> 34c5f818
    reorder.extend(first)
    [reorder.append(x) for x in stacked_pl.columns if x not in first]
    stacked_pl = stacked_pl.select(reorder)

    # Make unaligned output files
    unaligned = gwas_pl.filter(
        ~(pl.col(col_map.variant_id).is_in(stacked_pl[col_map.variant_id]))
    )
    _write_or_append_to_file(output_file, stacked_pl)
    _write_or_append_to_file(output_unaligned, unaligned)
    end = datetime.now()
    total = end - start_original
    print(f"\nCompleted alignment for {gwas_results} chr{chromosome} in {total}\n")


def _write_or_append_to_file(file_path: Path, data: pl.DataFrame) -> None:
    data.write_csv(file_path, separator="\t", include_header=True)


if __name__ == "__main__":
    defopt.run(harmonize)<|MERGE_RESOLUTION|>--- conflicted
+++ resolved
@@ -178,21 +178,9 @@
 
     # Re-order stacked_pl so that is is easier to read
     reorder = []
-<<<<<<< HEAD
+
     first = ['CHR', 'POS', 'REF', 'ALT', 'AF_gnomad', col_map.eaf, 'Aligned_AF', 'Aligned_Beta', 'Alignment_Method']
-=======
-    first = [
-        "CHR",
-        "POS",
-        "REF",
-        "ALT",
-        "AF",
-        col_map.eaf,
-        "Aligned_AF",
-        "Aligned_Beta",
-        "Alignment_Method",
-    ]
->>>>>>> 34c5f818
+
     reorder.extend(first)
     [reorder.append(x) for x in stacked_pl.columns if x not in first]
     stacked_pl = stacked_pl.select(reorder)
