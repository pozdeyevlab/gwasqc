--- conflicted
+++ resolved
@@ -309,14 +309,9 @@
     ).select(col_map.variant_id, col_map.eaf, "ABS_DIF_AF", "AF_gnomad", "REF", "ALT")
 
     inverse_pl_subset = inverse_pl.with_columns(
-<<<<<<< HEAD
         ABS_DIF_AF=abs((pl.col("AF_gnomad") - (1 - pl.col(col_map.eaf))))
     ).select(col_map.variant_id, col_map.eaf, "ABS_DIF_AF", "AF_gnomad", "REF", "ALT")
 
-=======
-        ABS_DIF_AF=abs((pl.col("AF") - (1 - pl.col(col_map.eaf))))
-    ).select(col_map.variant_id, col_map.eaf, "ABS_DIF_AF", "AF", "REF", "ALT")
->>>>>>> 34c5f818
     joined = (
         exact_pl_subset.join(inverse_pl_subset, on=col_map.variant_id, how="inner")
         .filter((pl.col("ABS_DIF_AF") > pl.col("ABS_DIF_AF_right")))
